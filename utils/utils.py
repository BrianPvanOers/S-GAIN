# coding=utf-8
#
# Licensed under the Apache License, Version 2.0 (the "License");
# you may not use this file except in compliance with the License.
# You may obtain a copy of the License at
#
#     http://www.apache.org/licenses/LICENSE-2.0
#
# Unless required by applicable law or agreed to in writing, software
# distributed under the License is distributed on an "AS IS" BASIS,
# WITHOUT WARRANTIES OR CONDITIONS OF ANY KIND, either express or implied.
# See the License for the specific language governing permissions and
# limitations under the License.

"""Utility functions for S-GAIN:

Samplers:
(1) uniform_sampler: sample uniform random variables
(2) binary_sampler: sample binary random variables

Other functions:
(3) sample_batch_index: sample index of the mini-batch
(4) normalization: normalize the data in [0, 1] range
(5) renormalization: re-normalize data from [0, 1] range to the original range
(6) rounding: round the imputed data for categorical variables
"""

import numpy as np


# -- Samplers ---------------------------------------------------------------------------------------------------------

def uniform_sampler(low, high, rows, cols, seed=None):
    """Sample uniform random variables.

    :param low: the low limit
    :param high: the high limit
    :param rows: the number of rows
    :param cols: the number of columns
    :param seed: the random seed

    :return:
    - uniform_random_matrix: a uniform random matrix
    """

    # Fix seed for run-to-run consistency
    if seed is not None: np.random.seed(seed)

    uniform_random_matrix = np.random.uniform(low, high, size=(rows, cols))
    return uniform_random_matrix


def binary_sampler(p, rows, cols, seed=None):
    """Sample binary random variables.

    :param p: the probability of 1
    :param rows: the number of rows
    :param cols: the number of columns
    :param seed: the random seed

    :return:
    - binary_random_matrix: a binary random matrix
    """

    uniform_random_matrix = uniform_sampler(0., 1., rows, cols, seed)
    binary_random_matrix = 1 * (uniform_random_matrix < p)
    return binary_random_matrix


<<<<<<< HEAD
def missing_square_masks(miss_rate, rows, cols, seed):
    """For a list of flattened images, create a list of masks that remove a
    square from each image

    :param miss_rate: the ratio between the size of the missing square and the
    size of the image
    :param rows: the number of images
    :param cols: the number of pixels in each (flattened) image
    :param seed: the seed

    :return:
    - mask_arr: an array of the size of the original dataset with values of 0 or 1 depending on if the values should be included    
    """
    seed = np.random.seed(seed)
    mask = []

    # for loop over every image
    for _ in range(rows):
        # Size of the image is the square root of the number of columns
        # We want to unflatten the image
        size = int(cols**0.5)
        temp_mask = np.ones((size, size))
        
        # The min_pos is how close the image can be to the top left corner
        min_pos = int((miss_rate**0.5) * size)

        # Max positions of both dimensions
        max_x = np.random.randint(min_pos, size)
        max_y = np.random.randint(min_pos, size)

        box_start_x = max_x - min_pos
        box_start_y = max_y - min_pos

        # Set values in the square to 0
        temp_mask[box_start_x:max_x, box_start_y:max_y] = 0

        # Flatten the mask to match original dataset
        mask.append(temp_mask.flatten())

    mask_arr = np.array(mask)
    return mask_arr
=======
# -- Other functions --------------------------------------------------------------------------------------------------
>>>>>>> 29867942

def sample_batch_index(total, batch_size):
    """Sample index of the mini-batch.

    :param total: the total number of samples
    :param batch_size: the batch size

    Returns:
    - batch_idx: the batch index
    """

    total_idx = np.random.permutation(total)
    batch_idx = total_idx[:batch_size]
    return batch_idx


def normalization(data_x, norm_parameters=None):
    """Normalize the data in [0, 1] range.

    :param data_x: the original data

    :return:
    - norm_data_x: normalized data
    - norm_parameters: min_val, max_val for each feature for renormalization
    """

    # Parameters
    _, dim = data_x.shape
    norm_data_x = data_x.copy()

    if norm_parameters is None:
        min_val = np.zeros(dim)
        max_val = np.zeros(dim)

        for i in range(dim):  # Todo: run on GPU?
            min_val[i] = np.nanmin(norm_data_x[:, i])
            norm_data_x[:, i] = norm_data_x[:, i] - np.nanmin(norm_data_x[:, i])
            max_val[i] = np.nanmax(norm_data_x[:, i])
            norm_data_x[:, i] = norm_data_x[:, i] / (np.nanmax(norm_data_x[:, i]) + 1e-7)

        norm_parameters = {'min_val': min_val, 'max_val': max_val}

    else:
        min_val = norm_parameters['min_val']
        max_val = norm_parameters['max_val']

        for i in range(dim):  # Todo: run on GPU?
            norm_data_x[:, i] = norm_data_x[:, i] - min_val[i]
            norm_data_x[:, i] = norm_data_x[:, i] / (max_val[i] + 1e-7)

    return norm_data_x, norm_parameters


def renormalization(norm_data_x, norm_parameters):
    """Re-normalize data from [0, 1] range to the original range.

    :param norm_data_x: the normalized data
    :param norm_parameters: the min_val and max_val for each feature for renormalization

    :returns:
    - renorm_data_x: the re-normalized data
    """

    min_val = norm_parameters['min_val']
    max_val = norm_parameters['max_val']

    _, dim = norm_data_x.shape
    renorm_data_x = norm_data_x.copy()

    for i in range(dim):  # Todo: run on GPU?
        renorm_data_x[:, i] = renorm_data_x[:, i] * (max_val[i] + 1e-7)
        renorm_data_x[:, i] = renorm_data_x[:, i] + min_val[i]

    return renorm_data_x


def rounding(imputed_data_x, miss_data_x):
    """Round the imputed data for categorical variables.

    :param imputed_data_x: the imputed data
    :param miss_data_x: the data with missing values

    Returns:
    - rounded_data_x: the rounded data
    """

    _, dim = miss_data_x.shape
    rounded_data_x = imputed_data_x.copy()

    for i in range(dim):  # Todo: run on GPU?
        temp = miss_data_x[~np.isnan(miss_data_x[:, i]), i]

        # Only for the categorical variables
        if len(np.unique(temp)) < 20:
            rounded_data_x[:, i] = np.round(rounded_data_x[:, i])

    return rounded_data_x<|MERGE_RESOLUTION|>--- conflicted
+++ resolved
@@ -67,7 +67,21 @@
     return binary_random_matrix
 
 
-<<<<<<< HEAD
+def uniform_sampler(low, high, rows, cols):
+    """Sample uniform random variables.
+
+    :param low: the low limit
+    :param high: the high limit
+    :param rows: the number of rows
+    :param cols: the number of columns
+
+    :return:
+    - uniform_random_matrix: a uniform random matrix
+    """
+
+    uniform_random_matrix = np.random.uniform(low, high, size=(rows, cols))
+    return uniform_random_matrix
+
 def missing_square_masks(miss_rate, rows, cols, seed):
     """For a list of flattened images, create a list of masks that remove a
     square from each image
@@ -109,9 +123,6 @@
 
     mask_arr = np.array(mask)
     return mask_arr
-=======
-# -- Other functions --------------------------------------------------------------------------------------------------
->>>>>>> 29867942
 
 def sample_batch_index(total, batch_size):
     """Sample index of the mini-batch.
