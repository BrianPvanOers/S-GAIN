--- conflicted
+++ resolved
@@ -48,10 +48,6 @@
         case 'MCAR':
             data_mask = binary_sampler(1 - miss_rate, no, dim, seed)
         case 'MAR':
-<<<<<<< HEAD
-            print("MARRING RN")
-=======
->>>>>>> a74af444
             data_mask = mar_sampler(1 - miss_rate, no, dim, data_x, seed)
             
         case 'MNAR':
