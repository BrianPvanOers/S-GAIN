--- conflicted
+++ resolved
@@ -42,7 +42,6 @@
         print(f'Invalid dataset: "{dataset}". Exiting the program.')
         return None
 
-<<<<<<< HEAD
     # Introduce missing elements in the data'
     no, dim = data_x.shape
     match miss_modality:
@@ -55,16 +54,4 @@
             data_mask = gain_mnar_sampler(miss_rate,no,dim,data_x,seed)
     miss_data_x = data_x.copy()
     miss_data_x[data_mask == 0] = np.nan
-=======
-    # Introduce missing elements in the data
-    if miss_modality == 'MCAR':
-        no, dim = data_x.shape
-        data_mask = binary_sampler(1 - miss_rate, no, dim, seed)
-        miss_data_x = data_x.copy()
-        miss_data_x[data_mask == 0] = np.nan
-    else:  # This should not happen
-        print(f'Invalid miss modality: "{miss_modality}". Exiting the program.')
-        return None
-
->>>>>>> 2a43431b
     return data_x, miss_data_x, data_mask