"""Dataset loader for S-GAIN:

(1) data_loader: load a dataset and introduce missing elements
"""

import numpy as np

from utils.utils import binary_sampler, remove_square_image
from keras.datasets import mnist, fashion_mnist, cifar10


def data_loader(dataset, miss_rate, miss_modality, seed=None):
    """Load a dataset and introduce missing elements.

    Todo: other miss modalities [MAR, MNAR, AI_upscaler, square]

    :param dataset: the dataset to use
    :param miss_rate: the probability of missing elements in the data
    :param miss_modality: the modality of missing data [MCAR, MAR, MNAR, AI_upscaler, square]
    :param seed: the seed used to introduce missing elements in the data

    :return:
    - data_x: the original data (without missing values)
    - miss_data_x: the data with missing values
    - data_mask: the indicator matrix for missing elements
    """

    image_datasets = ['fashion_mnist', 'cifar10']

    # Load the data
    if dataset in ['health', 'letter', 'spam']:
        file_name = f'datasets/{dataset}.csv'
        data_x = np.loadtxt(file_name, delimiter=',', skiprows=1)
    elif dataset == 'mnist':
        (data_x, _), _ = mnist.load_data()
        data_x = np.reshape(np.asarray(data_x), [60000, 28 * 28]).astype(float)
    elif dataset == 'fashion_mnist':
        (data_x, _), _ = fashion_mnist.load_data()
        data_x = np.reshape(np.asarray(data_x), [60000, 28 * 28]).astype(float)
    elif dataset == 'cifar10':
        (data_x, _), _ = cifar10.load_data()
        data_x = np.reshape(np.asarray(data_x), [50000, 32 * 32 * 3]).astype(float)
    else:  # This should not happen
        print(f'Invalid dataset: "{dataset}". Exiting the program.')
        return None

    # Introduce missing elements in the data
    if miss_modality == 'MCAR' and dataset not in image_datasets:
        no, dim = data_x.shape
        data_mask = binary_sampler(1 - miss_rate, no, dim, seed)
        miss_data_x = data_x.copy()
        miss_data_x[data_mask == 0] = np.nan
<<<<<<< HEAD
    elif miss_modality == 'MAR':
        N, d = data_x.shape

        # Uniform p_m
        p_m = np.full((d,), miss_rate)

        # Array to memoize sums in exponents in the formula
        # Cell [n][i] holds the sum over j<i
        exponent_terms = np.zeros(shape=(N,d+1))

        # Array to memoize the denominator in the formula
        denominators = np.zeros(shape=(d+1,))
        denominators[0] = N

        if seed: np.random.seed(seed)

        w = np.random.uniform(0., 1., size=d)
        b = np.random.uniform(0., 1., size=d)

        data_mask = np.ones(shape=(N,d))
        miss_data_x = data_x.copy()

        for i in range(d):
            for n in range(N):
                if data_mask[n][i] == 1:
                    exponent_terms[n][i+1] = exponent_terms[n][i] + w[i] * miss_data_x[n][i]
                else:
                    exponent_terms[n][i+1] = exponent_terms[n][i] + b[i]
                
                denominators[i+1] += np.exp(-exponent_terms[n][i+1])
                
                numerator_exponent = exponent_terms[n][i]

                denominator = denominators[i]

                P = p_m[i] * N * np.exp(-numerator_exponent) / denominator

                uniform_random_value = np.random.uniform()

                if uniform_random_value < P:
                    # The value is missing
                    data_mask[n][i] = 0
                    miss_data_x[n][i] = np.nan
    elif miss_modality == 'MNAR':
        N, d = data_x.shape

        # Uniform p_m
        p_m = np.full((d,), miss_rate)

        if seed: np.random.seed(seed)

        w = np.random.uniform(0., 1., size=d)

        # Array to memoize the denominator in the formula
        denominators = np.zeros(shape=(d,))
        for i in range(d):
            for n in range(N):
                denominators[i] += np.exp(-w[i] * data_x[n][i])

        data_mask = np.ones(shape=(N,d))
        miss_data_x = data_x.copy()

        for i in range(d):
            for n in range(N):
                P = p_m[i] * N * np.exp(-w[i] * data_x[n][i]) / denominators[i]

                uniform_random_value = np.random.uniform()

                if uniform_random_value < P:
                    # The value is missing
                    data_mask[n][i] = 0
                    miss_data_x[n][i] = np.nan
=======
    elif miss_modality == 'MAR' and dataset not in image_datasets:
        print('MAR not yet implemented. Exiting the program.')
        return None
    elif miss_modality == 'MNAR' and dataset not in image_datasets:
        print('MNAR not yet implemented. Exiting the program.')
        return None
    elif dataset in image_datasets:
        no, dim = data_x.shape
        data_mask = remove_square_image(miss_rate, no, dim, seed)
        miss_data_x = data_x.copy()
        miss_data_x[data_mask == 0] = np.nan
>>>>>>> 5693405f
    else:
        print('Invalid miss modality. Exiting the program.')
        return None
    
    # actual_missing_rates = np.count_nonzero(np.isnan(miss_data_x), axis=0) / N

    # print('Missing rates per column:')
    # print(actual_missing_rates)
    # print(f'Average missing rate: {actual_missing_rates.mean()}')

    # np.savetxt("temp/miss_data.csv", miss_data_x, delimiter=',')

    return data_x, miss_data_x, data_mask<|MERGE_RESOLUTION|>--- conflicted
+++ resolved
@@ -45,12 +45,11 @@
         return None
 
     # Introduce missing elements in the data
-    if miss_modality == 'MCAR' and dataset not in image_datasets:
+    if miss_modality == 'MCAR':
         no, dim = data_x.shape
         data_mask = binary_sampler(1 - miss_rate, no, dim, seed)
         miss_data_x = data_x.copy()
         miss_data_x[data_mask == 0] = np.nan
-<<<<<<< HEAD
     elif miss_modality == 'MAR':
         N, d = data_x.shape
 
@@ -123,19 +122,11 @@
                     # The value is missing
                     data_mask[n][i] = 0
                     miss_data_x[n][i] = np.nan
-=======
-    elif miss_modality == 'MAR' and dataset not in image_datasets:
-        print('MAR not yet implemented. Exiting the program.')
-        return None
-    elif miss_modality == 'MNAR' and dataset not in image_datasets:
-        print('MNAR not yet implemented. Exiting the program.')
-        return None
     elif dataset in image_datasets:
         no, dim = data_x.shape
         data_mask = remove_square_image(miss_rate, no, dim, seed)
         miss_data_x = data_x.copy()
         miss_data_x[data_mask == 0] = np.nan
->>>>>>> 5693405f
     else:
         print('Invalid miss modality. Exiting the program.')
         return None
