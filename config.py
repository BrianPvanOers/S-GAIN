# coding=utf-8
#
# Licensed under the Apache License, Version 2.0 (the "License");
# you may not use this file except in compliance with the License.
# You may obtain a copy of the License at
#
#     http://www.apache.org/licenses/LICENSE-2.0
#
# Unless required by applicable law or agreed to in writing, software
# distributed under the License is distributed on an "AS IS" BASIS,
# WITHOUT WARRANTIES OR CONDITIONS OF ANY KIND, either express or implied.
# See the License for the specific language governing permissions and
# limitations under the License.

"""Settings file for S-GAIN and the testing framework.

* loop_until_complete only works when: retry_failed_experiments = True and ignore_existing_files = False
"""

# -- Settings ---------------------------------------------------------------------------------------------------------

# Data preparation settings
<<<<<<< HEAD
dataset = ['health', 'spam', 'letter', 'fashion_mnist']  # Options: ['spam', 'letter', 'health', 'mnist', 'fashion_mnist', 'cifar10']
miss_rate = [0.05, 0.1, 0.2]
miss_modality = ['MCAR', 'MAR', 'GAIN_MNAR']               # Options: ['MCAR', 'MAR', 'MNAR']
=======
dataset = ['health', 'fashion_mnist']  # Options: ['spam', 'letter', 'health', 'mnist', 'fashion_mnist', 'cifar10']
miss_rate = [0.2]
miss_modality = ['MCAR']               # Options: ['MCAR', 'MAR', 'MNAR', 'upscaler', 'square']
>>>>>>> d4b14a9e
seed = [0]                             # Use None for random seed
store_prepared_dataset = True          # Default: True

# S-GAIN settings
version = ['TFv1_FP32']  # Options: ['TFv1_FP32', 'TFv1_INT8']
batch_size = [128]       # Default: [128]
hint_rate = [0.9]        # Default: [0.9]
alpha = [100]            # Default: [100]
iterations = [10000]     # Default: [10000]

# Generator settings
<<<<<<< HEAD
generator_sparsity = [0, 0.6, 0.8, 0.9, 0.95, 0.99]
generator_initialization = ['dense']       # Options: ['dense', 'random', 'ER', 'ERRW']
generator_regrower = [None]  # Todo list options
generator_regrow_rate = [None]
generator_regrow_period = [None]
=======
generator_initialization = ['dense', 'random']       # Options: ['dense', 'random', 'ER', 'ERRW']
generator_sparsity = [0, 0.6, 0.8, 0.9, 0.95, 0.99]
>>>>>>> d4b14a9e
generator_pruner = [None]  # Todo list options
generator_prune_rate = [0]
generator_prune_period = [0]
generator_regrower = [None]  # Todo list options
generator_regrow_rate = [0]
generator_regrow_period = [0]
generator_enable_clipping = False
generator_strategy = [None]
generator_use_strategy = False

# Discriminator settings
<<<<<<< HEAD
discriminator_sparsity = [0, 0.2, 0.4, 0.6, 0.8]
discriminator_initialization = ['dense']    # Options: ['dense', 'random', 'ER', 'ERRW']
discriminator_regrower = [None]  # Todo list options
discriminator_regrow_rate = [None]
discriminator_regrow_period = [None]
=======
discriminator_initialization = ['dense', 'random']    # Options: ['dense', 'random', 'ER', 'ERRW']
discriminator_sparsity = [0, 0.2, 0.4, 0.6, 0.8]
>>>>>>> d4b14a9e
discriminator_pruner = [None]  # Todo list options
discriminator_prune_rate = [0]
discriminator_prune_period = [0]
discriminator_regrower = [None]  # Todo list options
discriminator_regrow_rate = [0]
discriminator_regrow_period = [0]
discriminator_enable_clipping = False
discriminator_strategy = [None]
discriminator_use_strategy = False

# Output settings
output_folder = 'output'  # Default: 'output'
no_imputation = False     # Default: False
no_log = False            # Default: False (also disables graphs)
no_graph = False         # Default: False
no_model = False          # Default: False

# Monitor settings
enable_rmse_monitor = True                 # Default: True
enable_imputation_time_monitor = True      # Default: True
enable_memory_usage_monitor = False        # Default: True
enable_energy_consumption_monitor = False  # Default: True
enable_sparsity_monitor = True             # Default: True
enable_FLOPs_monitor = False               # Default: False (takes significantly more time)
enable_loss_monitor = True                 # Default: True

# Run settings
n_runs = 10                      # Default: 10
retry_failed_experiments = True  # Default: True
max_failed_experiments = 40      # Default: 40 (success_rate < 20%)
ignore_existing_files = False    # Default: False

# Analysis settings
analysis_folder = 'analysis'     # Default: 'analysis'
perform_analysis = True          # Default: True
compile_metrics = True           # Default: True
plot_rmse = True                 # Default: True
plot_success_rate = True         # Default: True
plot_imputation_time = True      # Default: True
plot_memory_usage = False        # Default: True
plot_energy_consumption = False  # Default: True

<<<<<<< HEAD
# Run settings
n_runs = 10
ignore_existing_files = False    # Default: False
retry_failed_experiments = False  # Default: True
loop_until_complete = True       # Default: True
perform_analysis = True          # Default: True
auto_shutdown = False             # Default: False

=======
>>>>>>> d4b14a9e
# Inclusions (modify the settings and run again)
inclusions = [{
    'n_runs': 1,
    'enable_FLOPs_monitor': True,
    'output_folder': 'output_FLOPs',
    'perform_analysis': False
}]

# Exclusions (overwrites inclusions)
exclusions = []

# Options
verbose = True                 # Default: True
no_system_information = False  # Default: False
auto_shutdown = False          # Default: False<|MERGE_RESOLUTION|>--- conflicted
+++ resolved
@@ -20,15 +20,9 @@
 # -- Settings ---------------------------------------------------------------------------------------------------------
 
 # Data preparation settings
-<<<<<<< HEAD
 dataset = ['health', 'spam', 'letter', 'fashion_mnist']  # Options: ['spam', 'letter', 'health', 'mnist', 'fashion_mnist', 'cifar10']
 miss_rate = [0.05, 0.1, 0.2]
 miss_modality = ['MCAR', 'MAR', 'GAIN_MNAR']               # Options: ['MCAR', 'MAR', 'MNAR']
-=======
-dataset = ['health', 'fashion_mnist']  # Options: ['spam', 'letter', 'health', 'mnist', 'fashion_mnist', 'cifar10']
-miss_rate = [0.2]
-miss_modality = ['MCAR']               # Options: ['MCAR', 'MAR', 'MNAR', 'upscaler', 'square']
->>>>>>> d4b14a9e
 seed = [0]                             # Use None for random seed
 store_prepared_dataset = True          # Default: True
 
@@ -40,19 +34,8 @@
 iterations = [10000]     # Default: [10000]
 
 # Generator settings
-<<<<<<< HEAD
 generator_sparsity = [0, 0.6, 0.8, 0.9, 0.95, 0.99]
 generator_initialization = ['dense']       # Options: ['dense', 'random', 'ER', 'ERRW']
-generator_regrower = [None]  # Todo list options
-generator_regrow_rate = [None]
-generator_regrow_period = [None]
-=======
-generator_initialization = ['dense', 'random']       # Options: ['dense', 'random', 'ER', 'ERRW']
-generator_sparsity = [0, 0.6, 0.8, 0.9, 0.95, 0.99]
->>>>>>> d4b14a9e
-generator_pruner = [None]  # Todo list options
-generator_prune_rate = [0]
-generator_prune_period = [0]
 generator_regrower = [None]  # Todo list options
 generator_regrow_rate = [0]
 generator_regrow_period = [0]
@@ -61,19 +44,8 @@
 generator_use_strategy = False
 
 # Discriminator settings
-<<<<<<< HEAD
 discriminator_sparsity = [0, 0.2, 0.4, 0.6, 0.8]
 discriminator_initialization = ['dense']    # Options: ['dense', 'random', 'ER', 'ERRW']
-discriminator_regrower = [None]  # Todo list options
-discriminator_regrow_rate = [None]
-discriminator_regrow_period = [None]
-=======
-discriminator_initialization = ['dense', 'random']    # Options: ['dense', 'random', 'ER', 'ERRW']
-discriminator_sparsity = [0, 0.2, 0.4, 0.6, 0.8]
->>>>>>> d4b14a9e
-discriminator_pruner = [None]  # Todo list options
-discriminator_prune_rate = [0]
-discriminator_prune_period = [0]
 discriminator_regrower = [None]  # Todo list options
 discriminator_regrow_rate = [0]
 discriminator_regrow_period = [0]
@@ -113,7 +85,6 @@
 plot_memory_usage = False        # Default: True
 plot_energy_consumption = False  # Default: True
 
-<<<<<<< HEAD
 # Run settings
 n_runs = 10
 ignore_existing_files = False    # Default: False
@@ -122,8 +93,6 @@
 perform_analysis = True          # Default: True
 auto_shutdown = False             # Default: False
 
-=======
->>>>>>> d4b14a9e
 # Inclusions (modify the settings and run again)
 inclusions = [{
     'n_runs': 1,
