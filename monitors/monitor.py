# coding=utf-8
#
# Licensed under the Apache License, Version 2.0 (the "License");
# you may not use this file except in compliance with the License.
# You may obtain a copy of the License at
#
#     http://www.apache.org/licenses/LICENSE-2.0
#
# Unless required by applicable law or agreed to in writing, software
# distributed under the License is distributed on an "AS IS" BASIS,
# WITHOUT WARRANTIES OR CONDITIONS OF ANY KIND, either express or implied.
# See the License for the specific language governing permissions and
# limitations under the License.

"""Monitor class for S-GAIN:

Todo: run in separate thread

Initialization:
(1) init_monitors: initialize the temporary folder

Start monitors:
(2) start_rmse_monitor: open the RMSE log file
(3) start_imputation_time_monitor: open the imputation time log file
(4) start_memory_usage_monitor: open the memory usage log file
(5) start_energy_consumption_monitor: open the energy consumption log file
(6) start_sparsity_monitor: open the sparsity log files
(7) start_flops_monitor: open the FLOPs log files
(8) start_loss_monitor: open the loss log files
(9) start_all_monitors: start all the monitors

Log metrics:
(10) log_rmse: log the RMSE
(11) log_imputation_time: log the imputation time
(12) log_memory_usage: log the memory usage
(13) log_energy_consumption: log the energy consumption
(14) log_sparsity: log the sparsity
(15) log_flops: log the FLOPs
(16) log_loss: log the loss
(17) log_all_monitors: log the all monitors

Stop monitors:
(18) stop_rmse_monitor: close the RMSE log file
(19) stop_imputation_time_monitor: close the imputation time log file
(20) stop_memory_usage_monitor: close the memory usage log file
(21) stop_energy_consumption_monitor: close the energy consumption log file
(22) stop_sparsity_monitor: close the sparsity log files
(23) stop_flops_monitor: close the FLOPs log files
(24) stop_loss_monitor: close the loss log files
(25) stop_all_monitors: close all the monitors

Store trained model:
(26) set_model: set the (trained) model, so it can be saved later
(27) save_model: save the (trained) model to a json file
"""

import json
import struct

from os import makedirs
from os.path import isdir
from shutil import rmtree
from time import perf_counter

from utils.metrics import get_rmse


class Monitor:

    # -- Initialization -----------------------------------------------------------------------------------------------

    def __init__(self, data_x, data_mask, enable_rmse_monitor=True, enable_imputation_time_monitor=True,
                 enable_memory_usage_monitor=False, enable_energy_consumption_monitor=False,
                 enable_sparsity_monitor=True, enable_FLOPs_monitor=False, enable_loss_monitor=True, experiment=None,
                 verbose=False):
        """Initialize the monitor.

        :param data_x: the original data (without missing values)
        :param data_mask: the indicator matrix for missing elements
        :param enable_rmse_monitor: enable the RMSE monitor
        :param enable_imputation_time_monitor: enable the imputation time monitor
        :param enable_memory_usage_monitor: enable the memory usage monitor
        :param enable_energy_consumption_monitor: enable the energy consumption monitor
        :param enable_sparsity_monitor: enable the sparsity monitor
        :param enable_FLOPs_monitor: enable the FLOPs monitor
        :param enable_loss_monitor: enable the loss monitor
        :param experiment: the name of the experiment (optional)
        :param verbose: enable verbose output to console
        """

        # Parameters
        self.data_x = data_x
        self.data_mask = data_mask
        self.experiment = experiment
        self.verbose = verbose

        # Log variables
        self.imputation_time = None

        # Log files
        self.f_RMSE = enable_rmse_monitor
        self.f_imputation_time = enable_imputation_time_monitor
        self.f_memory_usage = enable_memory_usage_monitor
        self.f_energy_consumption = enable_energy_consumption_monitor
        self.f_sparsity_G, self.f_sparsity_G_W1, self.f_sparsity_G_W2, self.f_sparsity_G_W3, self.f_sparsity_D, \
            self.f_sparsity_D_W1, self.f_sparsity_D_W2, self.f_sparsity_D_W3 = [enable_sparsity_monitor] * 8
        self.f_FLOPs_G, self.f_FLOPs_D = [enable_FLOPs_monitor] * 2
        self.f_loss_G, self.f_loss_D, self.f_loss_MSE = [enable_loss_monitor] * 3

        # Log clipping as well
        self.f_clip_G_d_prob = None 
        self.f_clip_D_d_prob = None

        # Model
        self.G_W1, self.G_W2, self.G_W3, self.G_b1, self.G_b2, self.G_b3 = [None] * 6
        self.D_W1, self.D_W2, self.D_W3, self.D_b1, self.D_b2, self.D_b3 = [None] * 6

    def init_monitor(self):
        """Initialize the temporary folder."""

        # Clear the logs and create temporary directory
        if self.verbose: print('Initializing monitor...')
        if isdir('temp/exp_bins'): rmtree('temp/exp_bins')
        makedirs('temp/exp_bins')

    # -- Start monitors -----------------------------------------------------------------------------------------------

    def start_rmse_monitor(self):
        """Open the RMSE log file and start monitoring.

        :return: True
        """

        if self.f_RMSE:
            self.f_RMSE = open('temp/exp_bins/rmse.bin', 'ab')
            if self.verbose: print('Monitoring RMSE...')
            return True

        return False

    def start_imputation_time_monitor(self):
        """Open the imputation time log file and start monitoring.

        :return: True
        """

        if self.f_imputation_time:
            self.f_imputation_time = open('temp/exp_bins/imputation_time.bin', 'ab')
            self.imputation_time = perf_counter()
            if self.verbose: print('Monitoring imputation time...')
            return True

        return False

    def start_memory_usage_monitor(self):
        """Open the memory usage log file and start monitoring.

        :return: True
        """

        if self.f_memory_usage:
            self.f_memory_usage = open('temp/exp_bins/memory_usage.bin', 'ab')
            if self.verbose: print('Monitoring memory usage...')
            return True

        return False

    def start_energy_consumption_monitor(self):
        """Open the energy consumption log file and start monitoring.

        :return: True
        """

        if self.f_energy_consumption:
            self.f_energy_consumption = open('temp/exp_bins/energy_consumption.bin', 'ab')
            if self.verbose: print('Monitoring energy consumption...')
            return True

        return False

    def start_sparsity_monitor(self):
        """Open the sparsity log files and start monitoring.

        :return: True
        """

        if self.f_sparsity_G:
            self.f_sparsity_G = open('temp/exp_bins/sparsity_G.bin', 'ab')
            self.f_sparsity_G_W1 = open('temp/exp_bins/sparsity_G_W1.bin', 'ab')
            self.f_sparsity_G_W2 = open('temp/exp_bins/sparsity_G_W2.bin', 'ab')
            self.f_sparsity_G_W3 = open('temp/exp_bins/sparsity_G_W3.bin', 'ab')
            self.f_sparsity_D = open('temp/exp_bins/sparsity_D.bin', 'ab')
            self.f_sparsity_D_W1 = open('temp/exp_bins/sparsity_D_W1.bin', 'ab')
            self.f_sparsity_D_W2 = open('temp/exp_bins/sparsity_D_W2.bin', 'ab')
            self.f_sparsity_D_W3 = open('temp/exp_bins/sparsity_D_W3.bin', 'ab')

            if self.verbose: print('Monitoring sparsity...')
            return True

        return False

    def start_flops_monitor(self):
        """Open the FLOPs log files and start monitoring.

        :return: True
        """

        if self.f_FLOPs_G:
            self.f_FLOPs_G = open('temp/exp_bins/flops_G.bin', 'ab')
            self.f_FLOPs_D = open('temp/exp_bins/flops_D.bin', 'ab')
            if self.verbose: print('Monitoring FLOPs...')
            return True

        return False

    def start_loss_monitor(self):
        """Open the loss log files and start monitoring.

        :return: True
        """

        if self.f_loss_G:
            self.f_loss_G = open('temp/exp_bins/loss_G.bin', 'ab')
            self.f_loss_D = open('temp/exp_bins/loss_D.bin', 'ab')
            self.f_loss_MSE = open('temp/exp_bins/loss_MSE.bin', 'ab')
            if self.verbose: print('Monitoring loss...')
            return True

        return False

    def start_all_monitors(self):
        """Start all the monitors.

        :return: True
        """

        if self.verbose: print('Starting monitors...')
        self.start_rmse_monitor()
        self.start_imputation_time_monitor()
        self.start_memory_usage_monitor()
        self.start_energy_consumption_monitor()
        self.start_sparsity_monitor()
        self.start_flops_monitor()
        self.start_loss_monitor()
<<<<<<< HEAD
=======
        self.start_rmse_monitor()
        self.start_clip_monitor()
>>>>>>> 0cbc69be

        return True

    # -- Log metrics --------------------------------------------------------------------------------------------------

    def log_rmse(self, imputed_data):
        """Log the RMSE.

        :param imputed_data: The imputed data

        :return:
        - RMSE: the Root Mean Square Error
        """

        if self.f_RMSE:
            RMSE = get_rmse(self.data_x, imputed_data, self.data_mask)
            self.f_RMSE.write(struct.pack('f', RMSE))
            return RMSE

        return None

    def log_imputation_time(self):
        """Log the imputation time.

        :return:
        - step_time: the time (in seconds) between the previous step and now
        """

        if self.f_imputation_time:
            current_time = perf_counter()
            step_time = current_time - self.imputation_time
            self.f_imputation_time.write(struct.pack('f', step_time))
            self.imputation_time = current_time
            return step_time

        return None

    def log_memory_usage(self):
        """Log the memory usage.

        :return: True
        """

        if self.f_memory_usage:
            # Todo
            self.f_memory_usage.write()
            return True

        return None

    def log_energy_consumption(self):
        """Log the energy consumption.

        :return: True
        """

        if self.f_energy_consumption:
            # Todo
            self.f_energy_consumption.write()
            return True

        return None

    def log_sparsity(self, G_sparsities, D_sparsities):
        """Log the sparsity.

        :param G_sparsities: the sparsities of the Generator [Total, W1, W2, W3]
        :param D_sparsities: the sparsities of the Discriminator [Total, W1, W2, W3]

        :return: True
        """

        if self.f_sparsity_G:
            G_sparsity, G_W1_sparsity, G_W2_sparsity, G_W3_sparsity = G_sparsities
            D_sparsity, D_W1_sparsity, D_W2_sparsity, D_W3_sparsity = D_sparsities

            self.f_sparsity_G.write(struct.pack('f', G_sparsity))
            self.f_sparsity_G_W1.write(struct.pack('f', G_W1_sparsity))
            self.f_sparsity_G_W2.write(struct.pack('f', G_W2_sparsity))
            self.f_sparsity_G_W3.write(struct.pack('f', G_W3_sparsity))
            self.f_sparsity_D.write(struct.pack('f', D_sparsity))
            self.f_sparsity_D_W1.write(struct.pack('f', D_W1_sparsity))
            self.f_sparsity_D_W2.write(struct.pack('f', D_W2_sparsity))
            self.f_sparsity_D_W3.write(struct.pack('f', D_W3_sparsity))

            return True

        return None

    def log_flops(self):
        """Log the FLOPs.

        :return: True
        """

        if self.f_FLOPs_G:
            # Todo
            self.f_FLOPs_G.write()
            self.f_FLOPs_D.write()
            return True

        return None

    def log_loss(self, loss_G, loss_D, loss_MSE):
        """Log the loss.

        :param loss_G: the loss of the generator (cross entropy)
        :param loss_D: the loss of the discriminator (cross entropy)
        :param loss_MSE: the loss (MSE)

        :return: True
        """

        if self.f_loss_G:
            self.f_loss_G.write(struct.pack('f', loss_G))
            self.f_loss_D.write(struct.pack('f', loss_D))
            self.f_loss_MSE.write(struct.pack('f', loss_MSE))
            return True

        return None

    def log_all(self, imputed_data, G_sparsities, D_sparsities, loss_G, loss_D, loss_MSE,
                G_d_prob=None, D_d_prob=None):
        """Log the all monitors.

        :param imputed_data: The imputed data
        :param G_sparsities: the sparsities of the Generator [Total, W1, W2, W3]
        :param D_sparsities: the sparsities of the Discriminator [Total, W1, W2, W3]
        :param loss_G: the loss of the generator (cross entropy)
        :param loss_D: the loss of the discriminator (cross entropy)
        :param loss_MSE: the loss (MSE)

        :return: True
        """

        # Todo
        self.log_rmse(imputed_data)
        self.log_imputation_time()
        self.log_memory_usage()
        self.log_energy_consumption()
        self.log_sparsity(G_sparsities, D_sparsities)
        self.log_flops()
        self.log_loss(loss_G, loss_D, loss_MSE)
        self.log_clip(G_d_prob, D_d_prob)

        return True

    # -- Stop monitors ------------------------------------------------------------------------------------------------

    def stop_rmse_monitor(self):
        """Close the RMSE log file and stop monitoring.

        :return: False
        """

        if self.f_RMSE:
            self.f_RMSE.close()
            if self.verbose: print('Stopped monitoring RMSE.')

        return False

    def stop_imputation_time_monitor(self):
        """Close the imputation time log file and stop monitoring.

        :return: False
        """

        if self.f_imputation_time:
            self.f_imputation_time.close()
            if self.verbose: print('Stopped monitoring imputation time.')

        return False

    def stop_memory_usage_monitor(self):
        """Close the memory usage log file and stop monitoring.

        :return: False
        """

        if self.f_memory_usage:
            self.f_memory_usage.close()
            if self.verbose: print('Stopped monitoring memory usage.')

        return False

    def stop_energy_consumption_monitor(self):
        """Close the energy consumption log file and stop monitoring.

        :return: False
        """

        if self.f_energy_consumption:
            self.f_energy_consumption.close()
            if self.verbose: print('Stopped monitoring energy consumption.')

        return False

    def stop_sparsity_monitor(self):
        """Close the sparsity log files and stop monitoring.

        :return: False
        """

        if self.f_sparsity_G:
            self.f_sparsity_G.close()
            self.f_sparsity_G_W1.close()
            self.f_sparsity_G_W2.close()
            self.f_sparsity_G_W3.close()
            self.f_sparsity_D.close()
            self.f_sparsity_D_W1.close()
            self.f_sparsity_D_W2.close()
            self.f_sparsity_D_W3.close()

            if self.verbose: print('Stopped monitoring sparsity.')

        return False

    def stop_flops_monitor(self):
        """Close the FLOPs log files and stop monitoring.

        :return: False
        """

        if self.f_FLOPs_G:
            self.f_FLOPs_G.close()
            self.f_FLOPs_D.close()
            if self.verbose: print('Stopped monitoring FLOPs.')

        return False

    def stop_loss_monitor(self):
        """Close the loss log files and stop monitoring.

        :return: False
        """

        if self.f_loss_G:
            self.f_loss_G.close()
            self.f_loss_D.close()
            self.f_loss_MSE.close()
            if self.verbose: print('Stopped monitoring loss (cross entropy and MSE).')

        return False

    def stop_all_monitors(self):
        """Stop all the monitors.

        :return: False
        """

        self.stop_rmse_monitor()
        self.stop_imputation_time_monitor()
        self.stop_memory_usage_monitor()
        self.stop_energy_consumption_monitor()
        self.stop_sparsity_monitor()
        self.stop_flops_monitor()
<<<<<<< HEAD
        self.stop_loss_monitor()
=======
        self.stop_clip_monitor()
>>>>>>> 0cbc69be

        if self.verbose: print('Stopped monitors.')
        return False

    # -- Store trained model ------------------------------------------------------------------------------------------

    def set_model(self, theta_G, theta_D):
        """Set the (trained) model, so it can be saved later.

        :param theta_G: the generator variables: G_W1, G_W2, G_W3, G_b1, G_b2, G_b3
        :param theta_D: the discriminator variables: D_W1, D_W2, D_W3, D_b1, D_b2, D_b3
        """

        self.G_W1, self.G_W2, self.G_W3, self.G_b1, self.G_b2, self.G_b3 = theta_G
        self.D_W1, self.D_W2, self.D_W3, self.D_b1, self.D_b2, self.D_b3 = theta_D

    def save_model(self, filepath):
        """Save the (trained) model to a json file.

        :param filepath: the filepath to save the model to
        """

        model = json.dumps({
            'theta_G': {
                'G_W1': self.G_W1.tolist(),
                'G_W2': self.G_W2.tolist(),
                'G_W3': self.G_W3.tolist(),
                'G_b1': self.G_b1.tolist(),
                'G_b2': self.G_b2.tolist(),
                'G_b3': self.G_b3.tolist()
            },
            'theta_D': {
                'D_W1': self.D_W1.tolist(),
                'D_W2': self.D_W2.tolist(),
                'D_W3': self.D_W3.tolist(),
                'D_b1': self.D_b1.tolist(),
                'D_b2': self.D_b2.tolist(),
                'D_b3': self.D_b3.tolist()
            }
        })

<<<<<<< HEAD
        with open(filepath, 'w') as f:
            f.write(model)
=======
        with open(filepath, 'w') as f_model:
            f_model.write(model)
            f_model.close()

    def flush_logs(self):
        """Flush the log files if opened, to allow running log_and_graphs.py with binary log data.
        """
        file_handles = [
            self.f_RMSE,
            self.f_imputation_time,
            self.f_memory_usage,
            self.f_energy_consumption,
            self.f_sparsity_G, self.f_sparsity_G_W1, self.f_sparsity_G_W2, self.f_sparsity_G_W3,
            self.f_sparsity_D, self.f_sparsity_D_W1, self.f_sparsity_D_W2, self.f_sparsity_D_W3,
            self.f_FLOPs_G, self.f_FLOPs_D,
            self.f_loss_G, self.f_loss_D, self.f_loss_MSE,

            self.f_clip_G_d_prob, self.f_clip_D_d_prob
        ]
        
        for fh in file_handles:
            if fh is not None and not fh.closed:
                fh.flush()

        # Start clipping monitors
    def start_clip_monitor(self):
        """Open the clipping log files and start monitoring.

        :return: True
        """
        self.f_clip_G_d_prob = open(f'{self.directory}/clip_G_d_prob.bin', 'ab')
        self.f_clip_D_d_prob = open(f'{self.directory}/clip_D_d_prob.bin', 'ab')

        if self.verbose: print('Monitoring clipping...')
        return True

    # Log clipping
    def log_clip(self, G_d_prob=None, D_d_prob=None):
        """Log the clipping values as fractions of the clipped parameters.

        :param G_g: fraction (0-1) of gradients clipped in the generator
        :param D_g: fraction (0-1) of gradients clipped in the discriminator
        :param G_mse_loss: fraction (0-1) indicating a boolean of whether the MSE loss was clipped for the generator. Pretty much always false.
        :param D_mse_loss: fraction (0-1) indicating a boolean of whether the MSE loss was clipped for the discriminator. Pretty much always false.
        :param G_d_prob: fraction (0-1) of discriminator feature probabilities clipped for generator
        :param D_d_prob: fraction (0-1) of discriminator feature probabilities clipped for discriminator

        :return: True
        """
        
        if G_d_prob is not None: self.f_clip_G_d_prob.write(struct.pack('f', G_d_prob))
        if D_d_prob is not None: self.f_clip_D_d_prob.write(struct.pack('f', D_d_prob))

        return True

    # Stop clipping monitors
    def stop_clip_monitor(self):
        """Close the clipping log files and stop monitoring.

        :return: False
        """
        
        self.f_clip_G_d_prob.close()
        self.f_clip_D_d_prob.close()

        if self.verbose: print('Stopped monitoring clipping.')
        return False
>>>>>>> 0cbc69be
<|MERGE_RESOLUTION|>--- conflicted
+++ resolved
@@ -27,31 +27,34 @@
 (6) start_sparsity_monitor: open the sparsity log files
 (7) start_flops_monitor: open the FLOPs log files
 (8) start_loss_monitor: open the loss log files
-(9) start_all_monitors: start all the monitors
+(9) start_clipping_monitor: open the clipping log files
+(10) start_all_monitors: start all the monitors
 
 Log metrics:
-(10) log_rmse: log the RMSE
-(11) log_imputation_time: log the imputation time
-(12) log_memory_usage: log the memory usage
-(13) log_energy_consumption: log the energy consumption
-(14) log_sparsity: log the sparsity
-(15) log_flops: log the FLOPs
-(16) log_loss: log the loss
-(17) log_all_monitors: log the all monitors
+(11) log_rmse: log the RMSE
+(12) log_imputation_time: log the imputation time
+(13) log_memory_usage: log the memory usage
+(14) log_energy_consumption: log the energy consumption
+(15) log_sparsity: log the sparsity
+(16) log_flops: log the FLOPs
+(17) log_loss: log the loss
+(18) log_clipping: log the clipping
+(19) log_all_monitors: log the all monitors
 
 Stop monitors:
-(18) stop_rmse_monitor: close the RMSE log file
-(19) stop_imputation_time_monitor: close the imputation time log file
-(20) stop_memory_usage_monitor: close the memory usage log file
-(21) stop_energy_consumption_monitor: close the energy consumption log file
-(22) stop_sparsity_monitor: close the sparsity log files
-(23) stop_flops_monitor: close the FLOPs log files
-(24) stop_loss_monitor: close the loss log files
-(25) stop_all_monitors: close all the monitors
+(20) stop_rmse_monitor: close the RMSE log file
+(21) stop_imputation_time_monitor: close the imputation time log file
+(22) stop_memory_usage_monitor: close the memory usage log file
+(23) stop_energy_consumption_monitor: close the energy consumption log file
+(24) stop_sparsity_monitor: close the sparsity log files
+(25) stop_flops_monitor: close the FLOPs log files
+(26) stop_loss_monitor: close the loss log files
+(27) stop_clipping_monitor: close the clipping log files
+(28) stop_all_monitors: close all the monitors
 
 Store trained model:
-(26) set_model: set the (trained) model, so it can be saved later
-(27) save_model: save the (trained) model to a json file
+(29) set_model: set the (trained) model, so it can be saved later
+(30) save_model: save the (trained) model to a json file
 """
 
 import json
@@ -71,8 +74,8 @@
 
     def __init__(self, data_x, data_mask, enable_rmse_monitor=True, enable_imputation_time_monitor=True,
                  enable_memory_usage_monitor=False, enable_energy_consumption_monitor=False,
-                 enable_sparsity_monitor=True, enable_FLOPs_monitor=False, enable_loss_monitor=True, experiment=None,
-                 verbose=False):
+                 enable_sparsity_monitor=True, enable_FLOPs_monitor=False, enable_loss_monitor=True,
+                 enable_clipping_monitor=True, experiment=None, verbose=False):
         """Initialize the monitor.
 
         :param data_x: the original data (without missing values)
@@ -84,6 +87,7 @@
         :param enable_sparsity_monitor: enable the sparsity monitor
         :param enable_FLOPs_monitor: enable the FLOPs monitor
         :param enable_loss_monitor: enable the loss monitor
+        :param enable_clipping_monitor: enable the clipping monitor
         :param experiment: the name of the experiment (optional)
         :param verbose: enable verbose output to console
         """
@@ -106,10 +110,7 @@
             self.f_sparsity_D_W1, self.f_sparsity_D_W2, self.f_sparsity_D_W3 = [enable_sparsity_monitor] * 8
         self.f_FLOPs_G, self.f_FLOPs_D = [enable_FLOPs_monitor] * 2
         self.f_loss_G, self.f_loss_D, self.f_loss_MSE = [enable_loss_monitor] * 3
-
-        # Log clipping as well
-        self.f_clip_G_d_prob = None 
-        self.f_clip_D_d_prob = None
+        self.f_clip_G_d_prob, self.f_clip_D_d_prob = [enable_clipping_monitor] * 2
 
         # Model
         self.G_W1, self.G_W2, self.G_W3, self.G_b1, self.G_b2, self.G_b3 = [None] * 6
@@ -128,7 +129,7 @@
     def start_rmse_monitor(self):
         """Open the RMSE log file and start monitoring.
 
-        :return: True
+        :return: Whether the monitor is active
         """
 
         if self.f_RMSE:
@@ -141,7 +142,7 @@
     def start_imputation_time_monitor(self):
         """Open the imputation time log file and start monitoring.
 
-        :return: True
+        :return: Whether the monitor is active
         """
 
         if self.f_imputation_time:
@@ -155,7 +156,7 @@
     def start_memory_usage_monitor(self):
         """Open the memory usage log file and start monitoring.
 
-        :return: True
+        :return: Whether the monitor is active
         """
 
         if self.f_memory_usage:
@@ -168,7 +169,7 @@
     def start_energy_consumption_monitor(self):
         """Open the energy consumption log file and start monitoring.
 
-        :return: True
+        :return: Whether the monitor is active
         """
 
         if self.f_energy_consumption:
@@ -202,7 +203,7 @@
     def start_flops_monitor(self):
         """Open the FLOPs log files and start monitoring.
 
-        :return: True
+        :return: Whether the monitor is active
         """
 
         if self.f_FLOPs_G:
@@ -216,7 +217,7 @@
     def start_loss_monitor(self):
         """Open the loss log files and start monitoring.
 
-        :return: True
+        :return: Whether the monitor is active
         """
 
         if self.f_loss_G:
@@ -228,10 +229,24 @@
 
         return False
 
+    def start_clip_monitor(self):
+        """Open the clipping log files and start monitoring.
+
+        :return: Whether the monitor is active
+        """
+
+        if self.f_clip_G_d_prob:
+            self.f_clip_G_d_prob = open('temp/exp_bins/clip_G_d_prob.bin', 'ab')
+            self.f_clip_D_d_prob = open('temp/exp_bins/clip_D_d_prob.bin', 'ab')
+            if self.verbose: print('Monitoring clipping...')
+            return True
+
+        return False
+
     def start_all_monitors(self):
         """Start all the monitors.
 
-        :return: True
+        :return: Whether the monitor is active
         """
 
         if self.verbose: print('Starting monitors...')
@@ -242,11 +257,7 @@
         self.start_sparsity_monitor()
         self.start_flops_monitor()
         self.start_loss_monitor()
-<<<<<<< HEAD
-=======
-        self.start_rmse_monitor()
         self.start_clip_monitor()
->>>>>>> 0cbc69be
 
         return True
 
@@ -368,8 +379,23 @@
 
         return None
 
-    def log_all(self, imputed_data, G_sparsities, D_sparsities, loss_G, loss_D, loss_MSE,
-                G_d_prob=None, D_d_prob=None):
+    def log_clip(self, G_d_prob=None, D_d_prob=None):
+        """Log the clipping values as fractions of the clipped parameters.
+
+        :param G_d_prob: fraction (0-1) of discriminator feature probabilities clipped for generator
+        :param D_d_prob: fraction (0-1) of discriminator feature probabilities clipped for discriminator
+
+        :return: True
+        """
+
+        if self.f_clip_G_d_prob:
+            if G_d_prob is not None: self.f_clip_G_d_prob.write(struct.pack('f', G_d_prob))
+            if D_d_prob is not None: self.f_clip_D_d_prob.write(struct.pack('f', D_d_prob))
+            return True
+
+        return None
+
+    def log_all(self, imputed_data, G_sparsities, D_sparsities, loss_G, loss_D, loss_MSE, G_d_prob=None, D_d_prob=None):
         """Log the all monitors.
 
         :param imputed_data: The imputed data
@@ -491,6 +517,19 @@
 
         return False
 
+    def stop_clip_monitor(self):
+        """Close the clipping log files and stop monitoring.
+
+        :return: False
+        """
+
+        if self.f_clip_G_d_prob:
+            self.f_clip_G_d_prob.close()
+            self.f_clip_D_d_prob.close()
+            if self.verbose: print('Stopped monitoring clipping.')
+
+        return False
+
     def stop_all_monitors(self):
         """Stop all the monitors.
 
@@ -503,11 +542,8 @@
         self.stop_energy_consumption_monitor()
         self.stop_sparsity_monitor()
         self.stop_flops_monitor()
-<<<<<<< HEAD
         self.stop_loss_monitor()
-=======
         self.stop_clip_monitor()
->>>>>>> 0cbc69be
 
         if self.verbose: print('Stopped monitors.')
         return False
@@ -549,75 +585,5 @@
             }
         })
 
-<<<<<<< HEAD
         with open(filepath, 'w') as f:
-            f.write(model)
-=======
-        with open(filepath, 'w') as f_model:
-            f_model.write(model)
-            f_model.close()
-
-    def flush_logs(self):
-        """Flush the log files if opened, to allow running log_and_graphs.py with binary log data.
-        """
-        file_handles = [
-            self.f_RMSE,
-            self.f_imputation_time,
-            self.f_memory_usage,
-            self.f_energy_consumption,
-            self.f_sparsity_G, self.f_sparsity_G_W1, self.f_sparsity_G_W2, self.f_sparsity_G_W3,
-            self.f_sparsity_D, self.f_sparsity_D_W1, self.f_sparsity_D_W2, self.f_sparsity_D_W3,
-            self.f_FLOPs_G, self.f_FLOPs_D,
-            self.f_loss_G, self.f_loss_D, self.f_loss_MSE,
-
-            self.f_clip_G_d_prob, self.f_clip_D_d_prob
-        ]
-        
-        for fh in file_handles:
-            if fh is not None and not fh.closed:
-                fh.flush()
-
-        # Start clipping monitors
-    def start_clip_monitor(self):
-        """Open the clipping log files and start monitoring.
-
-        :return: True
-        """
-        self.f_clip_G_d_prob = open(f'{self.directory}/clip_G_d_prob.bin', 'ab')
-        self.f_clip_D_d_prob = open(f'{self.directory}/clip_D_d_prob.bin', 'ab')
-
-        if self.verbose: print('Monitoring clipping...')
-        return True
-
-    # Log clipping
-    def log_clip(self, G_d_prob=None, D_d_prob=None):
-        """Log the clipping values as fractions of the clipped parameters.
-
-        :param G_g: fraction (0-1) of gradients clipped in the generator
-        :param D_g: fraction (0-1) of gradients clipped in the discriminator
-        :param G_mse_loss: fraction (0-1) indicating a boolean of whether the MSE loss was clipped for the generator. Pretty much always false.
-        :param D_mse_loss: fraction (0-1) indicating a boolean of whether the MSE loss was clipped for the discriminator. Pretty much always false.
-        :param G_d_prob: fraction (0-1) of discriminator feature probabilities clipped for generator
-        :param D_d_prob: fraction (0-1) of discriminator feature probabilities clipped for discriminator
-
-        :return: True
-        """
-        
-        if G_d_prob is not None: self.f_clip_G_d_prob.write(struct.pack('f', G_d_prob))
-        if D_d_prob is not None: self.f_clip_D_d_prob.write(struct.pack('f', D_d_prob))
-
-        return True
-
-    # Stop clipping monitors
-    def stop_clip_monitor(self):
-        """Close the clipping log files and stop monitoring.
-
-        :return: False
-        """
-        
-        self.f_clip_G_d_prob.close()
-        self.f_clip_D_d_prob.close()
-
-        if self.verbose: print('Stopped monitoring clipping.')
-        return False
->>>>>>> 0cbc69be
+            f.write(model)